package dpn

import (
	"bytes"
	"crypto/tls"
	"encoding/json"
	"fmt"
	"github.com/APTrust/exchange/models"
	"io"
	"io/ioutil"
	"net"
	"net/http"
	"net/http/cookiejar"
	"net/url"
	"regexp"
	"strings"
	"time"
)

// Don't log error messages longer than this
const MAX_ERR_MSG_SIZE = 2048

// DPNRestClient is a client for the DPN REST API.
// Common params for "List" methods include page (the page number
// in a paged result set), page_size (the number of results per
// page to retrieve), order_by (which can be created_at or updated_at,
// and always returns results in descending order), before (which
// includes only items whose updated_at is before the specified
// timestamp) and after (which includes only items whose updated_at
// is after the specified timestamp). Additional information about
// the DPN server and its capabilities are available at
// http://chronopolis01.umiacs.umd.edu/ or any swagger server that points to
// https://raw.githubusercontent.com/dpn-admin/dpn-rest-spec/master/dist/swagger.yaml
//
// The main dpn-server repo is available at
// https://github.com/dpn-admin/dpn-server
type DPNRestClient struct {
	HostUrl      string
	APIVersion   string
	APIKey       string
	Node         string
	dpnConfig    models.DPNConfig
	httpClient   *http.Client
	transport    *http.Transport
}

// NewDPNRestClient creates a new DPN REST client.
func NewDPNRestClient(hostUrl, apiVersion, apiKey, node string, dpnConfig models.DPNConfig) (*DPNRestClient, error) {
	cookieJar, err := cookiejar.New(nil)
	if err != nil {
		return nil, fmt.Errorf("Can't create cookie jar for DPN REST client: %v", err)
	}
	transport := &http.Transport{
		MaxIdleConnsPerHost: 8,
		DisableKeepAlives:   false,
	Dial: (&net.Dialer{
		Timeout:   10 * time.Second,
		KeepAlive: 30 * time.Second,
	}).Dial,
		ResponseHeaderTimeout: 10 * time.Second,
		TLSHandshakeTimeout: 10 * time.Second,
	}
	if dpnConfig.AcceptInvalidSSLCerts {
		transport.TLSClientConfig = &tls.Config{InsecureSkipVerify: true}
	}
	httpClient := &http.Client{
		Jar: cookieJar,
		Transport: transport,
		CheckRedirect: RedirectHandler,
	}
	// Trim trailing slashes from host url
	for strings.HasSuffix(hostUrl, "/") {
		hostUrl = hostUrl[:len(hostUrl)-1]
	}
	client := &DPNRestClient{
		HostUrl: hostUrl,
		APIVersion: apiVersion,
		APIKey: apiKey,
		Node: node,
		dpnConfig: dpnConfig,
		httpClient: httpClient,
		transport: transport,
	}
	return client, nil
}

// GetRemoteClients returns a map of clients that can connect to remote
// DPN REST services. These clients are used to pull data from other nodes
// and to update the status of replication and restore requests on other
// nodes. The key in the returned map is the remote node's namespace. The
// value is a pointer to a client object that connects to that node.
//
// This will return ONLY those clients for whom the config file contains
// a RemoteNodeToken entry, because it's impossible to connect to a remote
// node without a token.
func (client *DPNRestClient) GetRemoteClients() (map[string]*DPNRestClient, error) {
	remoteClients := make(map[string]*DPNRestClient)
	for namespace, _ := range client.dpnConfig.RemoteNodeTokens {
		remoteClient, err := client.GetRemoteClient(namespace, client.dpnConfig)
		if err != nil {
			return nil, fmt.Errorf("Error creating remote client for node %s: %v", namespace, err)
		}
		remoteClients[namespace] = remoteClient
	}
	return remoteClients, nil
}

// BuildUrl combines the host and protocol in client.HostUrl with
// relativeUrl to create an absolute URL. For example, if client.HostUrl
// is "http://localhost:3456", then client.BuildUrl("/path/to/action.json")
// would return "http://localhost:3456/path/to/action.json".
func (client *DPNRestClient) BuildUrl(relativeUrl string, queryParams *url.Values) string {
	fullUrl := client.HostUrl + relativeUrl
	if queryParams != nil {
		fullUrl = fmt.Sprintf("%s?%s", fullUrl, queryParams.Encode())
	}
	return fullUrl
}

// newJsonGet returns a new request with headers indicating
// JSON request and response formats.
func (client *DPNRestClient) NewJsonRequest(method, targetUrl string, body io.Reader) (*http.Request, error) {
	req, err := http.NewRequest(method, targetUrl, body)
	if err != nil {
		return nil, err
	}
	req.Header.Add("Content-Type", "application/json")
	req.Header.Add("Accept", "application/json")
	req.Header.Add("Authorization", fmt.Sprintf("Token token=%s", client.APIKey))
	req.Header.Add("Connection", "Keep-Alive")
	return req, nil
}

// MemberGet returns a DPNResponse containing the member with the
// specified identifier, if that member exists.
func (client *DPNRestClient) MemberGet(identifier string) (*DPNResponse) {
	resp := NewDPNResponse(DPNTypeMember)
	resp.members = make([]*Member, 1)

	relativeUrl := fmt.Sprintf("/%s/member/%s/", client.APIVersion, identifier)
	absUrl := client.BuildUrl(relativeUrl, nil)

<<<<<<< HEAD
	client.doRequest(resp, "GET", absUrl, nil)
	if resp.Error != nil || resp.Response.StatusCode != http.StatusOK {
=======
	client._doRequest(resp, "GET", absUrl, nil)
	if resp.Error != nil || resp.Response.StatusCode != 200 {
>>>>>>> 6a02a974
		return resp
	}

	// Parse the JSON from the response body
	member := &Member{}
	resp.Error = json.Unmarshal(resp.data, member)
	if resp.Error == nil {
		resp.members[0] = member
	}
	return resp
}

// MemberList returns a DPNResponse members that match the specific
// params. Valid params include before, after, page, page_size
// and order_by.
func (client *DPNRestClient) MemberList(params *url.Values) (*DPNResponse) {
	resp := NewDPNResponse(DPNTypeMember)
	resp.members = make([]*Member, 1)

	relativeUrl := fmt.Sprintf("/%s/member/", client.APIVersion)
	absUrl := client.BuildUrl(relativeUrl, params)

<<<<<<< HEAD
	client.doRequest(resp, "GET", absUrl, nil)
	if resp.Error != nil {
=======
	client._doRequest(resp, "GET", absUrl, nil)
	if resp.Error != nil || resp.Response.StatusCode != 200 {
>>>>>>> 6a02a974
		return resp
	}
	if resp.Response.StatusCode == http.StatusOK {
		resp.UnmarshalJsonList()
	}
	return resp
}

// MemberCreate creates a new member in the DPN repository.
func (client *DPNRestClient) MemberCreate(member *Member) (*DPNResponse) {
	return client.dpnMemberSave(member, "POST")
}

// MemberUpdate creates a new member in the DPN repository.
func (client *DPNRestClient) MemberUpdate(member *Member) (*DPNResponse) {
	return client.dpnMemberSave(member, "PUT")
}

// dpnMemberSave creates or updates a member in the DPN repository,
// depending on the httpMethod.
func (client *DPNRestClient) dpnMemberSave(member *Member, httpMethod string) (*DPNResponse) {
	resp := NewDPNResponse(DPNTypeMember)
	resp.members = make([]*Member, 1)

	relativeUrl := fmt.Sprintf("/%s/member/", client.APIVersion)
	if httpMethod == "PUT" {
		relativeUrl = fmt.Sprintf("/%s/member/%s", client.APIVersion, member.MemberId)
	}
	absoluteUrl := client.BuildUrl(relativeUrl, nil)

	// Create the JSON data
	postData, err := json.Marshal(member)
	if err != nil {
		resp.Error = err
	}

	// Build the request
<<<<<<< HEAD
	client.doRequest(resp, httpMethod, absoluteUrl, bytes.NewBuffer(postData))
	if resp.Error != nil || (resp.Response.StatusCode != http.StatusOK && resp.Response.StatusCode != http.StatusCreated) {
=======
	client._doRequest(resp, httpMethod, absoluteUrl, bytes.NewBuffer(postData))
	if resp.Error != nil || (resp.Response.StatusCode != 200 && resp.Response.StatusCode != 201) {
>>>>>>> 6a02a974
		return resp
	}

	// Parse the JSON from the response body
	savedMember := &Member{}
	resp.Error = json.Unmarshal(resp.data, savedMember)
	if resp.Error == nil {
		resp.members[0] = savedMember
	}
	return resp
}

// NodeGet returns the node with the specified identifier (namespace).
func (client *DPNRestClient) NodeGet(identifier string) (*DPNResponse) {
	resp := NewDPNResponse(DPNTypeNode)
	resp.nodes = make([]*Node, 1)

	relativeUrl := fmt.Sprintf("/%s/node/%s/", client.APIVersion, identifier)
	absUrl := client.BuildUrl(relativeUrl, nil)

<<<<<<< HEAD
	client.doRequest(resp, "GET", absUrl, nil)
	if resp.Error != nil || resp.Response.StatusCode != http.StatusOK {
=======
	client._doRequest(resp, "GET", absUrl, nil)
	if resp.Error != nil || resp.Response.StatusCode != 200 {
>>>>>>> 6a02a974
		return resp
	}

	// Parse the JSON from the response body
	node := &Node{}
	resp.Error = json.Unmarshal(resp.data, node)
	if resp.Error == nil {
		node.LastPullDate, resp.Error = client.NodeGetLastPullDate(identifier)
		resp.nodes[0] = node
	}
	return resp
}

// NodeList returns a DPNResponse containing nodes that match the
// specified params. Valid params include before, after, page,
// page_size, and order_by. This call is deprecated in DPN 2.0
// and may disappear in later versions.
func (client *DPNRestClient) NodeList(params *url.Values) (*DPNResponse) {
	resp := NewDPNResponse(DPNTypeNode)
	resp.nodes = make([]*Node, 1)

	relativeUrl := fmt.Sprintf("/%s/node/", client.APIVersion)
	absUrl := client.BuildUrl(relativeUrl, params)

<<<<<<< HEAD
	client.doRequest(resp, "GET", absUrl, nil)
	if resp.Error != nil || resp.Response.StatusCode != http.StatusOK {
=======
	client._doRequest(resp, "GET", absUrl, nil)
	if resp.Error != nil || resp.Response.StatusCode != 200 {
>>>>>>> 6a02a974
		return resp
	}
	resp.UnmarshalJsonList()
	return resp
}

// NodeUpdate updates a DPN Node record. You can update node
// records only if you are the admin on the server where you're
// updating the record. Though this method lets you update any
// attributes related to the node, you should update only the
// LastPullDate attribute through this client. Use the web admin
// interface to perform more substantive node updates.
func (client *DPNRestClient) NodeUpdate(node *Node) (*DPNResponse) {
	return client.nodeSave(node, "PUT")
}

// nodeSave creates or updates a node. Since the current DPN REST API
// does not support creating new nodes, this client doesn't implement
// NodeCreate.
func (client *DPNRestClient) nodeSave(node *Node, httpMethod string) (*DPNResponse) {
	resp := NewDPNResponse(DPNTypeNode)
	resp.nodes = make([]*Node, 1)

	relativeUrl := fmt.Sprintf("/%s/node/", client.APIVersion)
	if httpMethod == "PUT" {
		relativeUrl = fmt.Sprintf("/%s/node/%s", client.APIVersion, node.Namespace)
	}
	absoluteUrl := client.BuildUrl(relativeUrl, nil)

	// Create the JSON data
	postData, err := json.Marshal(node)
	if err != nil {
		resp.Error = err
	}

	// Build the request
<<<<<<< HEAD
	client.doRequest(resp, httpMethod, absoluteUrl, bytes.NewBuffer(postData))
	if resp.Error != nil || (resp.Response.StatusCode != http.StatusOK && resp.Response.StatusCode != http.StatusCreated) {
=======
	client._doRequest(resp, httpMethod, absoluteUrl, bytes.NewBuffer(postData))
	if resp.Error != nil || (resp.Response.StatusCode != 200 && resp.Response.StatusCode != 201) {
>>>>>>> 6a02a974
		return resp
	}

	// Parse the JSON from the response body
	savedNode := &Node{}
	resp.Error = json.Unmarshal(resp.data, savedNode)
	if resp.Error == nil {
		resp.nodes[0] = savedNode
	}
	return resp
}

// NodeGetLastPullDate returns the last time we pulled data from the
// specified node. The last pull date is derived from the latest
// updated_at timestamp for bags from the specified admin_node.
func (client *DPNRestClient) NodeGetLastPullDate(identifier string) (time.Time, error) {
	params := url.Values{}
	params.Set("admin_node", identifier)
	params.Set("order_by", "updated_at")
	params.Set("page", "1")
	params.Set("page_size", "1")
	resp := client.DPNBagList(&params)
	if resp.Error != nil || resp.Count == 0 {
		return time.Time{}, resp.Error
	}
	return resp.Bags()[0].UpdatedAt, nil
}

// DPNBagGet returns a DPNResponse with the bag having the specified
// identifier, if it exists.
func (client *DPNRestClient) DPNBagGet(identifier string) (*DPNResponse) {
	resp := NewDPNResponse(DPNTypeBag)
	resp.bags = make([]*DPNBag, 1)

	relativeUrl := fmt.Sprintf("/%s/bag/%s/", client.APIVersion, identifier)
	absUrl := client.BuildUrl(relativeUrl, nil)

<<<<<<< HEAD
	client.doRequest(resp, "GET", absUrl, nil)
	if resp.Error != nil || resp.Response.StatusCode != http.StatusOK {
=======
	client._doRequest(resp, "GET", absUrl, nil)
	if resp.Error != nil || resp.Response.StatusCode != 200 {
>>>>>>> 6a02a974
		return resp
	}

	// Parse the JSON from the response body
	bag := &DPNBag{}
	resp.Error = json.Unmarshal(resp.data, bag)
	if resp.Error == nil {
		resp.bags[0] = bag
	}
	return resp
}

// DPNBagList lists bags matching the specified parameters.
// Valid parameters include before, after, bag_type, admin_node,
// ingest_node, member, replicated_by, first_version_uuid, page,
// page_size, order_by.
func (client *DPNRestClient) DPNBagList(params *url.Values) (*DPNResponse) {
	resp := NewDPNResponse(DPNTypeBag)
	resp.bags = make([]*DPNBag, 1)

	relativeUrl := fmt.Sprintf("/%s/bag/", client.APIVersion)
	absUrl := client.BuildUrl(relativeUrl, params)

<<<<<<< HEAD
	client.doRequest(resp, "GET", absUrl, nil)
	if resp.Error != nil || resp.Response.StatusCode != http.StatusOK {
=======
	client._doRequest(resp, "GET", absUrl, nil)
	if resp.Error != nil || resp.Response.StatusCode != 200{
>>>>>>> 6a02a974
		return resp
	}
	resp.UnmarshalJsonList()
	return resp
}

// DPNBagCreate creates a new bag. Note that you can create bags
// only at your own node.
func (client *DPNRestClient) DPNBagCreate(bag *DPNBag) (*DPNResponse) {
	return client.dpnBagSave(bag, "POST")
}

// DPNBagUpdate updates an existing bag. Note that you can update bags
// only at your own node.
func (client *DPNRestClient) DPNBagUpdate(bag *DPNBag) (*DPNResponse) {
	return client.dpnBagSave(bag, "PUT")
}

// dpnBagSave saves a bag record.
func (client *DPNRestClient) dpnBagSave(bag *DPNBag, httpMethod string) (*DPNResponse) {
	resp := NewDPNResponse(DPNTypeBag)
	resp.bags = make([]*DPNBag, 1)

	relativeUrl := fmt.Sprintf("/%s/bag/", client.APIVersion)
	if httpMethod == "PUT" {
		relativeUrl = fmt.Sprintf("/%s/bag/%s", client.APIVersion, bag.UUID)
	}
	absoluteUrl := client.BuildUrl(relativeUrl, nil)

	// Create the JSON data
	postData, err := json.Marshal(bag)
	if err != nil {
		resp.Error = err
	}

	// Build the request
<<<<<<< HEAD
	client.doRequest(resp, httpMethod, absoluteUrl, bytes.NewBuffer(postData))
	if resp.Error != nil || (resp.Response.StatusCode != http.StatusOK && resp.Response.StatusCode != http.StatusCreated) {
=======
	client._doRequest(resp, httpMethod, absoluteUrl, bytes.NewBuffer(postData))
	if resp.Error != nil || (resp.Response.StatusCode != 200 && resp.Response.StatusCode != 201) {
>>>>>>> 6a02a974
		return resp
	}

	// Parse the JSON from the response body
	savedBag := &DPNBag{}
	resp.Error = json.Unmarshal(resp.data, savedBag)
	if resp.Error == nil {
		resp.bags[0] = savedBag
	}
	return resp
}

// ReplicationTransferGet returns the ReplicationTransfer with the
// specified id, if it exists.
func (client *DPNRestClient) ReplicationTransferGet(identifier string) (*DPNResponse) {
	resp := NewDPNResponse(DPNTypeReplication)
	resp.replications = make([]*ReplicationTransfer, 1)

	relativeUrl := fmt.Sprintf("/%s/replicate/%s/", client.APIVersion, identifier)
	absUrl := client.BuildUrl(relativeUrl, nil)

<<<<<<< HEAD
	client.doRequest(resp, "GET", absUrl, nil)
	if resp.Error != nil || resp.Response.StatusCode != http.StatusOK {
=======
	client._doRequest(resp, "GET", absUrl, nil)
	if resp.Error != nil || resp.Response.StatusCode != 200 {
>>>>>>> 6a02a974
		return resp
	}

	// Parse the JSON from the response body
	replication := &ReplicationTransfer{}
	resp.Error = json.Unmarshal(resp.data, replication)
	if resp.Error == nil || resp.Response.StatusCode != http.StatusOK {
		resp.replications[0] = replication
	}
	return resp
}

// ReplicationList returns a list of ReplicationTransfers matching
// the specified criteria. Valid params include before, after, bag,
// to_node, from_node, store_requested, stored, cancelled, cancel_reason,
// page, page_size, order_by.
func (client *DPNRestClient) ReplicationList(params *url.Values) (*DPNResponse) {
	resp := NewDPNResponse(DPNTypeReplication)
	resp.replications = make([]*ReplicationTransfer, 1)

	relativeUrl := fmt.Sprintf("/%s/replicate/", client.APIVersion)
	absUrl := client.BuildUrl(relativeUrl, params)

<<<<<<< HEAD
	client.doRequest(resp, "GET", absUrl, nil)
	if resp.Error != nil || resp.Response.StatusCode != http.StatusOK {
=======
	client._doRequest(resp, "GET", absUrl, nil)
	if resp.Error != nil || resp.Response.StatusCode != 200 {
>>>>>>> 6a02a974
		return resp
	}
	resp.UnmarshalJsonList()
	return resp
}

// ReplicationTransferCreate creates a ReplicationTransfer. You can only
// create transfers on your own node.
func (client *DPNRestClient) ReplicationTransferCreate(xfer *ReplicationTransfer) (*DPNResponse) {
	return client.replicationTransferSave(xfer, "POST")
}

// ReplicationTransferUpdate updates a ReplicationTransfer. You can
// updated transfers on remote nodes if they are the from_node and you
// are the to_node.
func (client *DPNRestClient) ReplicationTransferUpdate(xfer *ReplicationTransfer) (*DPNResponse) {
	return client.replicationTransferSave(xfer, "PUT")
}

// replicationTransferSave saves a ReplicationTransfer.
func (client *DPNRestClient) replicationTransferSave(xfer *ReplicationTransfer, httpMethod string) (*DPNResponse) {
	resp := NewDPNResponse(DPNTypeReplication)
	resp.replications = make([]*ReplicationTransfer, 1)

	relativeUrl := fmt.Sprintf("/%s/replicate/", client.APIVersion)
	if httpMethod == "PUT" {
		relativeUrl = fmt.Sprintf("/%s/replicate/%s", client.APIVersion, xfer.ReplicationId)
	}
	absoluteUrl := client.BuildUrl(relativeUrl, nil)

	// Create the JSON data
	postData, err := json.Marshal(xfer)
	if err != nil {
		resp.Error = err
	}

	// Build the request
<<<<<<< HEAD
	client.doRequest(resp, httpMethod, absoluteUrl, bytes.NewBuffer(postData))
	if resp.Error != nil || (resp.Response.StatusCode != http.StatusOK && resp.Response.StatusCode != http.StatusCreated) {
=======
	client._doRequest(resp, httpMethod, absoluteUrl, bytes.NewBuffer(postData))
	if resp.Error != nil || (resp.Response.StatusCode != 200 && resp.Response.StatusCode != 201) {
>>>>>>> 6a02a974
		return resp
	}

	// Parse the JSON from the response body
	savedReplication := &ReplicationTransfer{}
	resp.Error = json.Unmarshal(resp.data, savedReplication)
	if resp.Error == nil {
		resp.replications[0] = savedReplication
	}
	return resp
}

// RestoreTransferGet returns the RestoreTransfer with the specified
// identifier.
func (client *DPNRestClient) RestoreTransferGet(identifier string) (*DPNResponse) {
	resp := NewDPNResponse(DPNTypeRestore)
	resp.restores = make([]*RestoreTransfer, 1)

	relativeUrl := fmt.Sprintf("/%s/restore/%s/", client.APIVersion, identifier)
	absUrl := client.BuildUrl(relativeUrl, nil)

<<<<<<< HEAD
	client.doRequest(resp, "GET", absUrl, nil)
	if resp.Error != nil || resp.Response.StatusCode != http.StatusOK {
=======
	client._doRequest(resp, "GET", absUrl, nil)
	if resp.Error != nil || resp.Response.StatusCode != 200 {
>>>>>>> 6a02a974
		return resp
	}

	// Parse the JSON from the response body
	restore := &RestoreTransfer{}
	resp.Error = json.Unmarshal(resp.data, restore)
	if resp.Error == nil {
		resp.restores[0] = restore
	}
	return resp
}

// RestoreTransferList returns a list of RestoreTransfers matching the
// specified criteria. Valid params include before, after, bag, to_node,
// from_node, accepted, finished, cancelled, cancel_reason, page, page_size,
// order_by.
func (client *DPNRestClient) RestoreTransferList(params *url.Values) (*DPNResponse) {
	resp := NewDPNResponse(DPNTypeRestore)
	resp.restores = make([]*RestoreTransfer, 1)

	relativeUrl := fmt.Sprintf("/%s/restore/", client.APIVersion)
	absUrl := client.BuildUrl(relativeUrl, params)

<<<<<<< HEAD
	client.doRequest(resp, "GET", absUrl, nil)
	if resp.Error != nil || resp.Response.StatusCode != http.StatusOK {
=======
	client._doRequest(resp, "GET", absUrl, nil)
	if resp.Error != nil || resp.Response.StatusCode != 200 {
>>>>>>> 6a02a974
		return resp
	}
	resp.UnmarshalJsonList()
	return resp
}

// RestoreTransferCreate creates a RestoreTransfer request, which you can
// do only on your own node.
func (client *DPNRestClient) RestoreTransferCreate(xfer *RestoreTransfer) (*DPNResponse) {
	return client.restoreTransferSave(xfer, "POST")
}

// RestoreTransferUpdate updates a RestoreTransfer request, which you can do
// on your own node if you are the to_node, or on the to_node if you are the
// from_node.
func (client *DPNRestClient) RestoreTransferUpdate(xfer *RestoreTransfer) (*DPNResponse) {
	return client.restoreTransferSave(xfer, "PUT")
}

// restoreTransferSave saves a RestoreTransfer.
func (client *DPNRestClient) restoreTransferSave(xfer *RestoreTransfer, httpMethod string) (*DPNResponse) {
	resp := NewDPNResponse(DPNTypeRestore)
	resp.restores = make([]*RestoreTransfer, 1)

	relativeUrl := fmt.Sprintf("/%s/restore/", client.APIVersion)
	if httpMethod == "PUT" {
		relativeUrl = fmt.Sprintf("/%s/restore/%s", client.APIVersion, xfer.RestoreId)
	}
	absoluteUrl := client.BuildUrl(relativeUrl, nil)

	// Create the JSON data
	postData, err := json.Marshal(xfer)
	if err != nil {
		resp.Error = err
	}

	// Build the request
<<<<<<< HEAD
	client.doRequest(resp, httpMethod, absoluteUrl, bytes.NewBuffer(postData))
	if resp.Error != nil || (resp.Response.StatusCode != http.StatusOK && resp.Response.StatusCode != http.StatusCreated) {
=======
	client._doRequest(resp, httpMethod, absoluteUrl, bytes.NewBuffer(postData))
	if resp.Error != nil || (resp.Response.StatusCode != 200 && resp.Response.StatusCode != 201) {
>>>>>>> 6a02a974
		return resp
	}

	// Parse the JSON from the response body
	savedRestore := &RestoreTransfer{}
	resp.Error = json.Unmarshal(resp.data, savedRestore)
	if resp.Error == nil {
		resp.restores[0] = savedRestore
	}
	return resp
}

// DigestGet returns the message digest for the specified bag with
// the specified algorithm, if it exists.
func (client *DPNRestClient) DigestGet(bagUUID, algorithm string) (*DPNResponse) {
	resp := NewDPNResponse(DPNTypeDigest)
	resp.digests = make([]*MessageDigest, 1)

	relativeUrl := fmt.Sprintf("/%s/bag/%s/digest/%s/", client.APIVersion, bagUUID, algorithm)
	absUrl := client.BuildUrl(relativeUrl, nil)

<<<<<<< HEAD
	client.doRequest(resp, "GET", absUrl, nil)
	if resp.Error != nil || resp.Response.StatusCode != http.StatusOK {
=======
	client._doRequest(resp, "GET", absUrl, nil)
	if resp.Error != nil || resp.Response.StatusCode != 200 {
>>>>>>> 6a02a974
		return resp
	}

	// Parse the JSON from the response body
	digest := &MessageDigest{}
	resp.Error = json.Unmarshal(resp.data, digest)
	if resp.Error == nil {
		resp.digests[0] = digest
	}
	return resp
}

// DigestList returns a list of MessageDigests that match the specified
// criteria. Param uuid (the uuid of the bag to which the digests belong)
// is required according to DPN REST server docs, though server may respond
// without error. Optional params include before, after, page, page_size,
// and order_by.
func (client *DPNRestClient) DigestList(params *url.Values) (*DPNResponse) {
	resp := NewDPNResponse(DPNTypeDigest)
	resp.digests = make([]*MessageDigest, 1)

	relativeUrl := fmt.Sprintf("/%s/digest/", client.APIVersion)
	absUrl := client.BuildUrl(relativeUrl, params)

<<<<<<< HEAD
	client.doRequest(resp, "GET", absUrl, nil)
	if resp.Error != nil || resp.Response.StatusCode != http.StatusOK {
=======
	client._doRequest(resp, "GET", absUrl, nil)
	if resp.Error != nil || resp.Response.StatusCode != 200 {
>>>>>>> 6a02a974
		return resp
	}
	resp.UnmarshalJsonList()
	return resp
}

// DigestCreate creates a MessageDigest record.
func (client *DPNRestClient) DigestCreate(digest *MessageDigest) (*DPNResponse) {
	return client.digestSave(digest, "POST")
}

// digestSave saves a MessageDigest record.
// Note that the DPN 2.0 server does not implement DigestUpdate.
func (client *DPNRestClient) digestSave(digest *MessageDigest, httpMethod string) (*DPNResponse) {
	resp := NewDPNResponse(DPNTypeDigest)
	resp.digests = make([]*MessageDigest, 1)

	relativeUrl := fmt.Sprintf("/%s/bag/%s/digest", client.APIVersion, digest.Bag)
	absoluteUrl := client.BuildUrl(relativeUrl, nil)

	// Create the JSON data
	postData, err := json.Marshal(digest)
	if err != nil {
		resp.Error = err
	}

	// Build the request
<<<<<<< HEAD
	client.doRequest(resp, httpMethod, absoluteUrl, bytes.NewBuffer(postData))
	if resp.Error != nil || (resp.Response.StatusCode != http.StatusOK && resp.Response.StatusCode != http.StatusCreated) {
=======
	client._doRequest(resp, httpMethod, absoluteUrl, bytes.NewBuffer(postData))
	if resp.Error != nil || (resp.Response.StatusCode != 200 && resp.Response.StatusCode != 201) {
>>>>>>> 6a02a974
		return resp
	}

	// Parse the JSON from the response body
	savedDigest := &MessageDigest{}
	resp.Error = json.Unmarshal(resp.data, savedDigest)
	if resp.Error == nil {
		resp.digests[0] = savedDigest
	}
	return resp
}

// FixityCheckList returns a list of FixityCheck records. Valid params include
// before, after, bag, latest, node, page, page_size, order_by. Param latest
// is a boolean. If true, only the latest fixity check(s) for each bag will
// be returned. Note that the DPN 2.0 server does not implement FixityCheckGet.
func (client *DPNRestClient) FixityCheckList(params *url.Values) (*DPNResponse) {
	resp := NewDPNResponse(DPNTypeFixityCheck)
	resp.fixities = make([]*FixityCheck, 1)

	relativeUrl := fmt.Sprintf("/%s/fixity_check/", client.APIVersion)
	absUrl := client.BuildUrl(relativeUrl, params)

<<<<<<< HEAD
	client.doRequest(resp, "GET", absUrl, nil)
	if resp.Error != nil || resp.Response.StatusCode != http.StatusOK {
=======
	client._doRequest(resp, "GET", absUrl, nil)
	if resp.Error != nil || resp.Response.StatusCode != 200 {
>>>>>>> 6a02a974
		return resp
	}
	resp.UnmarshalJsonList()
	return resp
}

// FixityCheckCreate creates a new FixityCheck
func (client *DPNRestClient) FixityCheckCreate(fixity *FixityCheck) (*DPNResponse) {
	return client.fixityCheckSave(fixity, "POST")
}

// fixityCheckSave saves a FixityCheck via POST or PUT.
// Note that the DPN 2.0 server does not implement FixityCheckUpdate.
func (client *DPNRestClient) fixityCheckSave(fixity *FixityCheck, httpMethod string) (*DPNResponse) {
	resp := NewDPNResponse(DPNTypeFixityCheck)
	resp.fixities = make([]*FixityCheck, 1)

	relativeUrl := fmt.Sprintf("/%s/fixity_check/", client.APIVersion)
	absoluteUrl := client.BuildUrl(relativeUrl, nil)

	// Create the JSON data
	postData, err := json.Marshal(fixity)
	if err != nil {
		resp.Error = err
	}

	// Build the request
<<<<<<< HEAD
	client.doRequest(resp, httpMethod, absoluteUrl, bytes.NewBuffer(postData))
	if resp.Error != nil || (resp.Response.StatusCode != http.StatusOK&& resp.Response.StatusCode != http.StatusCreated) {
=======
	client._doRequest(resp, httpMethod, absoluteUrl, bytes.NewBuffer(postData))
	if resp.Error != nil || (resp.Response.StatusCode != 200 && resp.Response.StatusCode != 201) {
>>>>>>> 6a02a974
		return resp
	}

	// Parse the JSON from the response body
	savedFixity := &FixityCheck{}
	resp.Error = json.Unmarshal(resp.data, savedFixity)
	if resp.Error == nil {
		resp.fixities[0] = savedFixity
	}
	return resp
}

// IngestList returns a list of Ingest records that match the specified
// criteria. Valid params include before, after, bag, ingested, latest,
// page, page_size, order_by. See the swagger docs for more info.
// Note that param "ingested", if not supplied, defaults to false on the
// server side. This may result in the server returning no records, so
// you should explicitly specficy "ingested=true" if that's what you want.
// Note that the DPN 2.0 server does not implement IngestGet.
func (client *DPNRestClient) IngestList(params *url.Values) (*DPNResponse) {
	resp := NewDPNResponse(DPNTypeIngest)
	resp.ingests = make([]*Ingest, 1)

	relativeUrl := fmt.Sprintf("/%s/ingest/", client.APIVersion)
	absUrl := client.BuildUrl(relativeUrl, params)

<<<<<<< HEAD
	client.doRequest(resp, "GET", absUrl, nil)
	if resp.Error != nil || resp.Response.StatusCode != http.StatusOK {
=======
	client._doRequest(resp, "GET", absUrl, nil)
	if resp.Error != nil || resp.Response.StatusCode != 200 {
>>>>>>> 6a02a974
		return resp
	}
	resp.UnmarshalJsonList()
	return resp
}

// IngestCreate creates a new Ingest record.
func (client *DPNRestClient) IngestCreate(ingest *Ingest) (*DPNResponse) {
	return client.ingestSave(ingest, "POST")
}

// ingestSave saves an Ingest record by POST or PUT.
// Note that the DPN 2.0 server does not implement IngestUpdate.
func (client *DPNRestClient) ingestSave(ingest *Ingest, httpMethod string) (*DPNResponse) {
	resp := NewDPNResponse(DPNTypeIngest)
	resp.ingests = make([]*Ingest, 1)

	relativeUrl := fmt.Sprintf("/%s/ingest/", client.APIVersion)
	absoluteUrl := client.BuildUrl(relativeUrl, nil)

	// Create the JSON data
	postData, err := json.Marshal(ingest)
	if err != nil {
		resp.Error = err
	}

	// Build the request
<<<<<<< HEAD
	client.doRequest(resp, httpMethod, absoluteUrl, bytes.NewBuffer(postData))
	if resp.Error != nil || (resp.Response.StatusCode != http.StatusOK && resp.Response.StatusCode != http.StatusCreated) {
=======
	client._doRequest(resp, httpMethod, absoluteUrl, bytes.NewBuffer(postData))
	if resp.Error != nil || (resp.Response.StatusCode != 200 && resp.Response.StatusCode != 201) {
>>>>>>> 6a02a974
		return resp
	}

	// Parse the JSON from the response body
	savedIngest := &Ingest{}
	resp.Error = json.Unmarshal(resp.data, savedIngest)
	if resp.Error == nil {
		resp.ingests[0] = savedIngest
	}
	return resp
}

// Returns a DPN REST client that can talk to a remote node.
// This function has to connect to out local DPN node to get
// information about the remote node. It returns a new client
// that can connect to the remote node with the correct URL
// and API key. We use this function to get a client that can
// update a replication request or a restore request on the
// originating node.
func (client *DPNRestClient) GetRemoteClient(remoteNodeNamespace string, dpnConfig models.DPNConfig) (*DPNRestClient, error) {
	nodeResult := client.NodeGet(remoteNodeNamespace)
	if nodeResult.Error != nil {
		detailedError := fmt.Errorf("Error retrieving node record for '%s' "+
			"from local DPN REST service: %v", remoteNodeNamespace, nodeResult.Error)
		return nil, detailedError
	}
	remoteNode := nodeResult.Node()
	if remoteNode == nil {
		detailedError := fmt.Errorf("Local DPN REST service has no record of node %d",
			remoteNodeNamespace)
		return nil, detailedError
	}

	authToken := dpnConfig.RemoteNodeTokens[remoteNode.Namespace]
	if authToken == "" {
		detailedError := fmt.Errorf("Cannot get auth token for node %s", remoteNode.Namespace)
		return nil, detailedError
	}
	apiRoot := remoteNode.APIRoot

	// Overriding DPN REST client URL if DPNConfig.RemoteNodeURLs says so.
	// This is used in testing, when we want to configure remote node URL
	// to point to a service on the local system.
	if dpnConfig.RemoteNodeURLs != nil && dpnConfig.RemoteNodeURLs[remoteNodeNamespace] != "" {
		apiRoot = dpnConfig.RemoteNodeURLs[remoteNodeNamespace]
	}

	remoteRESTClient, err := NewDPNRestClient(
		apiRoot,
		dpnConfig.RestClient.LocalAPIRoot, // All nodes should be on same version
		authToken,
		remoteNodeNamespace,
		dpnConfig)
	if err != nil {
		detailedError := fmt.Errorf("Could not create REST client for remote node %s: %v",
			remoteNode.Namespace, err)
		return nil, detailedError
	}
	return remoteRESTClient, nil
}

// Reads the response body and returns a byte slice.
// You must read and close the response body, or the
// TCP connection will remain open for as long as
// our application runs.
func readResponse(body io.ReadCloser) (data []byte, err error) {
	if body != nil {
		data, err = ioutil.ReadAll(body)
		body.Close()
	}
	return data, err
}

// func (client *DPNRestClient) doRequest(request *http.Request) (data []byte, response *http.Response, err error) {
//	response, err = client.httpClient.Do(request)
//	if err != nil {
//		return nil, nil, err
//	}
//	data, err = readResponse(response.Body)
//	if err != nil {
//		return nil, response, err
//	}
//	return data, response, err
// }

// DoRequest issues an HTTP request, reads the response, and closes the
// connection to the remote server.
//
// Param resp should be a DPNResponse.
//
// For a description of the other params, see NewJsonRequest.
//
// If an error occurs, it will be recorded in resp.Error.
func (client *DPNRestClient) doRequest(resp *DPNResponse, method, absoluteUrl string, requestData io.Reader) {
	// Build the request
	request, err := client.NewJsonRequest(method, absoluteUrl, requestData)
	resp.Request = request
	resp.Error = err
	if resp.Error != nil {
		return
	}

	// Issue the HTTP request
	resp.Response, resp.Error = client.httpClient.Do(request)
	if resp.Error != nil {
		return
	}

	// Read the response data and close the response body.
	// That's the only way to close the remote HTTP connection,
	// which will otherwise stay open indefinitely, causing
	// the system to eventually have too many open files.
	// If there's an error reading the response body, it will
	// be recorded in resp.Error.
	resp.readResponse()
}


// This hack works around the JSON decoding bug in Golang's core
// time and json libraries. The bug is described here:
// https://go-review.googlesource.com/#/c/9376/
// We could do a "proper" work-around by changing all our structs
// to use pointers to time.Time instead of time.Time values, but then
// we have to check for nil in many places. There's already a patch
// in to fix this bug in the next release of Golang, so
// I'd rather have this hack for now and remove it when the next
// version of Golang comes out. That's better than changing to pointers,
// checking for nil in a hundred places, and then reverting ALL THAT when
// the bug is fixed. In practice the only null dates that should ever come
// out of our REST services are Node.LastPullDate, and that should only
// happen on the first day a new node is up and runnning. We just have
// to set these back to a reasonably old timestamp so we can ask the
// node for all items updated since that time. "Reasonably old" is
// anything before about June 1, 2015.
func HackNullDates(jsonBytes []byte)([]byte) {
	// Problem fixed with regex == two problems
	dummyDate := "\"last_pull_date\":\"1980-01-01T00:00:00Z\""
	re := regexp.MustCompile("\"last_pull_date\":\\s*null")
	return re.ReplaceAll(jsonBytes, []byte(dummyDate))
}

// By default, the Go HTTP client does not send headers from the
// original request to the redirect location. See the issue at
// https://code.google.com/p/go/issues/detail?id=4800&q=request%20header
//
// We want to send all headers from the original request, but we'll
// send the auth header only if the host of the redirect URL matches
// the host of the original URL.
func RedirectHandler (req *http.Request, via []*http.Request) (error) {
	if len(via) >= 10 {
		return fmt.Errorf("too many redirects")
	}
	if len(via) == 0 {
		return nil
	}
	for attr, val := range via[0].Header {
		if _, ok := req.Header[attr]; !ok {
			// Copy all headers except Authorization from the original request.
			// If the new URL is at the same host as the original URL,
			// copy the Auth header as well.
			if attr != "Authorization" || req.URL.Host == via[0].URL.Host {
				req.Header[attr] = val
			}
		}
	}
	return nil
}<|MERGE_RESOLUTION|>--- conflicted
+++ resolved
@@ -140,13 +140,8 @@
 	relativeUrl := fmt.Sprintf("/%s/member/%s/", client.APIVersion, identifier)
 	absUrl := client.BuildUrl(relativeUrl, nil)
 
-<<<<<<< HEAD
-	client.doRequest(resp, "GET", absUrl, nil)
-	if resp.Error != nil || resp.Response.StatusCode != http.StatusOK {
-=======
-	client._doRequest(resp, "GET", absUrl, nil)
-	if resp.Error != nil || resp.Response.StatusCode != 200 {
->>>>>>> 6a02a974
+	client.doRequest(resp, "GET", absUrl, nil)
+	if resp.Error != nil || resp.Response.StatusCode != http.StatusOK {
 		return resp
 	}
 
@@ -169,13 +164,8 @@
 	relativeUrl := fmt.Sprintf("/%s/member/", client.APIVersion)
 	absUrl := client.BuildUrl(relativeUrl, params)
 
-<<<<<<< HEAD
 	client.doRequest(resp, "GET", absUrl, nil)
 	if resp.Error != nil {
-=======
-	client._doRequest(resp, "GET", absUrl, nil)
-	if resp.Error != nil || resp.Response.StatusCode != 200 {
->>>>>>> 6a02a974
 		return resp
 	}
 	if resp.Response.StatusCode == http.StatusOK {
@@ -213,13 +203,8 @@
 	}
 
 	// Build the request
-<<<<<<< HEAD
 	client.doRequest(resp, httpMethod, absoluteUrl, bytes.NewBuffer(postData))
 	if resp.Error != nil || (resp.Response.StatusCode != http.StatusOK && resp.Response.StatusCode != http.StatusCreated) {
-=======
-	client._doRequest(resp, httpMethod, absoluteUrl, bytes.NewBuffer(postData))
-	if resp.Error != nil || (resp.Response.StatusCode != 200 && resp.Response.StatusCode != 201) {
->>>>>>> 6a02a974
 		return resp
 	}
 
@@ -240,13 +225,8 @@
 	relativeUrl := fmt.Sprintf("/%s/node/%s/", client.APIVersion, identifier)
 	absUrl := client.BuildUrl(relativeUrl, nil)
 
-<<<<<<< HEAD
-	client.doRequest(resp, "GET", absUrl, nil)
-	if resp.Error != nil || resp.Response.StatusCode != http.StatusOK {
-=======
-	client._doRequest(resp, "GET", absUrl, nil)
-	if resp.Error != nil || resp.Response.StatusCode != 200 {
->>>>>>> 6a02a974
+	client.doRequest(resp, "GET", absUrl, nil)
+	if resp.Error != nil || resp.Response.StatusCode != http.StatusOK {
 		return resp
 	}
 
@@ -271,13 +251,8 @@
 	relativeUrl := fmt.Sprintf("/%s/node/", client.APIVersion)
 	absUrl := client.BuildUrl(relativeUrl, params)
 
-<<<<<<< HEAD
-	client.doRequest(resp, "GET", absUrl, nil)
-	if resp.Error != nil || resp.Response.StatusCode != http.StatusOK {
-=======
-	client._doRequest(resp, "GET", absUrl, nil)
-	if resp.Error != nil || resp.Response.StatusCode != 200 {
->>>>>>> 6a02a974
+	client.doRequest(resp, "GET", absUrl, nil)
+	if resp.Error != nil || resp.Response.StatusCode != http.StatusOK {
 		return resp
 	}
 	resp.UnmarshalJsonList()
@@ -314,13 +289,8 @@
 	}
 
 	// Build the request
-<<<<<<< HEAD
 	client.doRequest(resp, httpMethod, absoluteUrl, bytes.NewBuffer(postData))
 	if resp.Error != nil || (resp.Response.StatusCode != http.StatusOK && resp.Response.StatusCode != http.StatusCreated) {
-=======
-	client._doRequest(resp, httpMethod, absoluteUrl, bytes.NewBuffer(postData))
-	if resp.Error != nil || (resp.Response.StatusCode != 200 && resp.Response.StatusCode != 201) {
->>>>>>> 6a02a974
 		return resp
 	}
 
@@ -358,13 +328,8 @@
 	relativeUrl := fmt.Sprintf("/%s/bag/%s/", client.APIVersion, identifier)
 	absUrl := client.BuildUrl(relativeUrl, nil)
 
-<<<<<<< HEAD
-	client.doRequest(resp, "GET", absUrl, nil)
-	if resp.Error != nil || resp.Response.StatusCode != http.StatusOK {
-=======
-	client._doRequest(resp, "GET", absUrl, nil)
-	if resp.Error != nil || resp.Response.StatusCode != 200 {
->>>>>>> 6a02a974
+	client.doRequest(resp, "GET", absUrl, nil)
+	if resp.Error != nil || resp.Response.StatusCode != http.StatusOK {
 		return resp
 	}
 
@@ -388,13 +353,8 @@
 	relativeUrl := fmt.Sprintf("/%s/bag/", client.APIVersion)
 	absUrl := client.BuildUrl(relativeUrl, params)
 
-<<<<<<< HEAD
-	client.doRequest(resp, "GET", absUrl, nil)
-	if resp.Error != nil || resp.Response.StatusCode != http.StatusOK {
-=======
-	client._doRequest(resp, "GET", absUrl, nil)
-	if resp.Error != nil || resp.Response.StatusCode != 200{
->>>>>>> 6a02a974
+	client.doRequest(resp, "GET", absUrl, nil)
+	if resp.Error != nil || resp.Response.StatusCode != http.StatusOK {
 		return resp
 	}
 	resp.UnmarshalJsonList()
@@ -431,13 +391,8 @@
 	}
 
 	// Build the request
-<<<<<<< HEAD
 	client.doRequest(resp, httpMethod, absoluteUrl, bytes.NewBuffer(postData))
 	if resp.Error != nil || (resp.Response.StatusCode != http.StatusOK && resp.Response.StatusCode != http.StatusCreated) {
-=======
-	client._doRequest(resp, httpMethod, absoluteUrl, bytes.NewBuffer(postData))
-	if resp.Error != nil || (resp.Response.StatusCode != 200 && resp.Response.StatusCode != 201) {
->>>>>>> 6a02a974
 		return resp
 	}
 
@@ -459,13 +414,8 @@
 	relativeUrl := fmt.Sprintf("/%s/replicate/%s/", client.APIVersion, identifier)
 	absUrl := client.BuildUrl(relativeUrl, nil)
 
-<<<<<<< HEAD
-	client.doRequest(resp, "GET", absUrl, nil)
-	if resp.Error != nil || resp.Response.StatusCode != http.StatusOK {
-=======
-	client._doRequest(resp, "GET", absUrl, nil)
-	if resp.Error != nil || resp.Response.StatusCode != 200 {
->>>>>>> 6a02a974
+	client.doRequest(resp, "GET", absUrl, nil)
+	if resp.Error != nil || resp.Response.StatusCode != http.StatusOK {
 		return resp
 	}
 
@@ -489,13 +439,8 @@
 	relativeUrl := fmt.Sprintf("/%s/replicate/", client.APIVersion)
 	absUrl := client.BuildUrl(relativeUrl, params)
 
-<<<<<<< HEAD
-	client.doRequest(resp, "GET", absUrl, nil)
-	if resp.Error != nil || resp.Response.StatusCode != http.StatusOK {
-=======
-	client._doRequest(resp, "GET", absUrl, nil)
-	if resp.Error != nil || resp.Response.StatusCode != 200 {
->>>>>>> 6a02a974
+	client.doRequest(resp, "GET", absUrl, nil)
+	if resp.Error != nil || resp.Response.StatusCode != http.StatusOK {
 		return resp
 	}
 	resp.UnmarshalJsonList()
@@ -533,13 +478,8 @@
 	}
 
 	// Build the request
-<<<<<<< HEAD
 	client.doRequest(resp, httpMethod, absoluteUrl, bytes.NewBuffer(postData))
 	if resp.Error != nil || (resp.Response.StatusCode != http.StatusOK && resp.Response.StatusCode != http.StatusCreated) {
-=======
-	client._doRequest(resp, httpMethod, absoluteUrl, bytes.NewBuffer(postData))
-	if resp.Error != nil || (resp.Response.StatusCode != 200 && resp.Response.StatusCode != 201) {
->>>>>>> 6a02a974
 		return resp
 	}
 
@@ -561,13 +501,8 @@
 	relativeUrl := fmt.Sprintf("/%s/restore/%s/", client.APIVersion, identifier)
 	absUrl := client.BuildUrl(relativeUrl, nil)
 
-<<<<<<< HEAD
-	client.doRequest(resp, "GET", absUrl, nil)
-	if resp.Error != nil || resp.Response.StatusCode != http.StatusOK {
-=======
-	client._doRequest(resp, "GET", absUrl, nil)
-	if resp.Error != nil || resp.Response.StatusCode != 200 {
->>>>>>> 6a02a974
+	client.doRequest(resp, "GET", absUrl, nil)
+	if resp.Error != nil || resp.Response.StatusCode != http.StatusOK {
 		return resp
 	}
 
@@ -591,13 +526,8 @@
 	relativeUrl := fmt.Sprintf("/%s/restore/", client.APIVersion)
 	absUrl := client.BuildUrl(relativeUrl, params)
 
-<<<<<<< HEAD
-	client.doRequest(resp, "GET", absUrl, nil)
-	if resp.Error != nil || resp.Response.StatusCode != http.StatusOK {
-=======
-	client._doRequest(resp, "GET", absUrl, nil)
+	client.doRequest(resp, "GET", absUrl, nil)
 	if resp.Error != nil || resp.Response.StatusCode != 200 {
->>>>>>> 6a02a974
 		return resp
 	}
 	resp.UnmarshalJsonList()
@@ -635,13 +565,8 @@
 	}
 
 	// Build the request
-<<<<<<< HEAD
 	client.doRequest(resp, httpMethod, absoluteUrl, bytes.NewBuffer(postData))
 	if resp.Error != nil || (resp.Response.StatusCode != http.StatusOK && resp.Response.StatusCode != http.StatusCreated) {
-=======
-	client._doRequest(resp, httpMethod, absoluteUrl, bytes.NewBuffer(postData))
-	if resp.Error != nil || (resp.Response.StatusCode != 200 && resp.Response.StatusCode != 201) {
->>>>>>> 6a02a974
 		return resp
 	}
 
@@ -663,13 +588,8 @@
 	relativeUrl := fmt.Sprintf("/%s/bag/%s/digest/%s/", client.APIVersion, bagUUID, algorithm)
 	absUrl := client.BuildUrl(relativeUrl, nil)
 
-<<<<<<< HEAD
-	client.doRequest(resp, "GET", absUrl, nil)
-	if resp.Error != nil || resp.Response.StatusCode != http.StatusOK {
-=======
-	client._doRequest(resp, "GET", absUrl, nil)
-	if resp.Error != nil || resp.Response.StatusCode != 200 {
->>>>>>> 6a02a974
+	client.doRequest(resp, "GET", absUrl, nil)
+	if resp.Error != nil || resp.Response.StatusCode != http.StatusOK {
 		return resp
 	}
 
@@ -694,13 +614,8 @@
 	relativeUrl := fmt.Sprintf("/%s/digest/", client.APIVersion)
 	absUrl := client.BuildUrl(relativeUrl, params)
 
-<<<<<<< HEAD
-	client.doRequest(resp, "GET", absUrl, nil)
-	if resp.Error != nil || resp.Response.StatusCode != http.StatusOK {
-=======
-	client._doRequest(resp, "GET", absUrl, nil)
-	if resp.Error != nil || resp.Response.StatusCode != 200 {
->>>>>>> 6a02a974
+	client.doRequest(resp, "GET", absUrl, nil)
+	if resp.Error != nil || resp.Response.StatusCode != http.StatusOK {
 		return resp
 	}
 	resp.UnmarshalJsonList()
@@ -728,13 +643,8 @@
 	}
 
 	// Build the request
-<<<<<<< HEAD
 	client.doRequest(resp, httpMethod, absoluteUrl, bytes.NewBuffer(postData))
 	if resp.Error != nil || (resp.Response.StatusCode != http.StatusOK && resp.Response.StatusCode != http.StatusCreated) {
-=======
-	client._doRequest(resp, httpMethod, absoluteUrl, bytes.NewBuffer(postData))
-	if resp.Error != nil || (resp.Response.StatusCode != 200 && resp.Response.StatusCode != 201) {
->>>>>>> 6a02a974
 		return resp
 	}
 
@@ -758,13 +668,8 @@
 	relativeUrl := fmt.Sprintf("/%s/fixity_check/", client.APIVersion)
 	absUrl := client.BuildUrl(relativeUrl, params)
 
-<<<<<<< HEAD
-	client.doRequest(resp, "GET", absUrl, nil)
-	if resp.Error != nil || resp.Response.StatusCode != http.StatusOK {
-=======
-	client._doRequest(resp, "GET", absUrl, nil)
-	if resp.Error != nil || resp.Response.StatusCode != 200 {
->>>>>>> 6a02a974
+	client.doRequest(resp, "GET", absUrl, nil)
+	if resp.Error != nil || resp.Response.StatusCode != http.StatusOK {
 		return resp
 	}
 	resp.UnmarshalJsonList()
@@ -792,13 +697,8 @@
 	}
 
 	// Build the request
-<<<<<<< HEAD
 	client.doRequest(resp, httpMethod, absoluteUrl, bytes.NewBuffer(postData))
 	if resp.Error != nil || (resp.Response.StatusCode != http.StatusOK&& resp.Response.StatusCode != http.StatusCreated) {
-=======
-	client._doRequest(resp, httpMethod, absoluteUrl, bytes.NewBuffer(postData))
-	if resp.Error != nil || (resp.Response.StatusCode != 200 && resp.Response.StatusCode != 201) {
->>>>>>> 6a02a974
 		return resp
 	}
 
@@ -825,13 +725,8 @@
 	relativeUrl := fmt.Sprintf("/%s/ingest/", client.APIVersion)
 	absUrl := client.BuildUrl(relativeUrl, params)
 
-<<<<<<< HEAD
-	client.doRequest(resp, "GET", absUrl, nil)
-	if resp.Error != nil || resp.Response.StatusCode != http.StatusOK {
-=======
-	client._doRequest(resp, "GET", absUrl, nil)
-	if resp.Error != nil || resp.Response.StatusCode != 200 {
->>>>>>> 6a02a974
+	client.doRequest(resp, "GET", absUrl, nil)
+	if resp.Error != nil || resp.Response.StatusCode != http.StatusOK {
 		return resp
 	}
 	resp.UnmarshalJsonList()
@@ -859,13 +754,8 @@
 	}
 
 	// Build the request
-<<<<<<< HEAD
 	client.doRequest(resp, httpMethod, absoluteUrl, bytes.NewBuffer(postData))
 	if resp.Error != nil || (resp.Response.StatusCode != http.StatusOK && resp.Response.StatusCode != http.StatusCreated) {
-=======
-	client._doRequest(resp, httpMethod, absoluteUrl, bytes.NewBuffer(postData))
-	if resp.Error != nil || (resp.Response.StatusCode != 200 && resp.Response.StatusCode != 201) {
->>>>>>> 6a02a974
 		return resp
 	}
 
