--- conflicted
+++ resolved
@@ -48,17 +48,14 @@
 	// the validator will not be able to open it. If the validator
 	// has it open, others will not be able to open it.
 	db *storage.BoltDB
-<<<<<<< HEAD
 	// Total count of files in bag.
 	fileCount int
-=======
 
 	// This is a late addition, hacked in to help diagnose
 	// some issues in validating very large bags. When we rewrite
 	// the validator to work with DART-style bagit profiles, it
 	// should include a Logger option in the constructor.
 	Logger *logging.Logger
->>>>>>> 62364541
 }
 
 // NewValidator creates a new Validator. Param pathToBag
